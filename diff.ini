
; ---------------------------------------------------------------------------------------------------------------------------------
; Directions:
; ---------------------------------------------------------------------------------------------------------------------------------
; ---------------------------------------------------------------------------------------------------------------------------------
; ---------------------------------------------------------------------------------------------------------------------------------
[General]
; ---------------------------------------------------------------------------------------------------------------------------------
; [General Settings] comments:
; ---------------------------------------------------------------------------------------------------------------------------------
; Slabby is a Diamond-Differenced, discrete ordinates, 1-D planar geometry, fixed-source, monoenergetic, isotropic scattering 
; neutron transport code
; 
; The simulation has the following general settings:
;   - Loud:                   if true, the simulation prints all information to the command line
;   - Latex:                  if true, tabulates output in latex table format
;   - Diagnostic:             if true, the simulation prints spectral radius estimate of the problem, as well as the 
;                             relative error at each time step, both to the output file and the command line if loud=true
;   - Output = fileName1:     specifies the filename for the angular flux output in each spatial bin
; --------------------------------------------------------------------------------------------------------------------------------
Loud         = true
LaTeX        = false
Diagnostic   = true
Output       = a.out

[Numerical Settings]
; ---------------------------------------------------------------------------------------------------------------------------------
; [General Settings] comments:
; ---------------------------------------------------------------------------------------------------------------------------------
;   - convergence = val:      specifies the relative error at which the simulation terminates
;   - quadSetOrder = val:     specifies the order of the Gauss-Legendre quadrature set for discrete ordinates
;   - method = str:           specifies the method (CMFD or SI)
;   - DSA = str   :           specifies the Diffusion Synthetic Acceleration method (CMFD, CMDSA, LCMDSA, or none)
;   - stepMethod = str:       specifies the step method (diamond, implicit, or characteristic)
; --------------------------------------------------------------------------------------------------------------------------------
convergence  = 0.000000001
quadSetOrder = 4
DSA          = none
stepMethod   = implicit
;stepMethod   = diamond
;stepMethod   = characteristic


[Mesh]
; ---------------------------------------------------------------------------------------------------------------------------------
; [Slab] comments:
; ---------------------------------------------------------------------------------------------------------------------------------
; The Geometry is a psuedo 1-D slab, with the following characteristics:
;   - regular:                if true, ignores meshData argument and takes in regular binning data
;   - width = Z:              width of the slab in cm (duh) 
;   - bins = n:               specifies the number of bins in the problem (integer)
;   - meshData = filemame:    A file for setup of an irregular mesh (optional)
 
;         fileName must be formatted with a left bin edge of a bin on each line, with the final line being the final right edge
;         For J bins from z_1/2 to Z = z_J+1/2:
;        
;         z_1/2  
;         z_3/2     
;         z_5/2     
;          
;          .
;          .
;          .   
;         z_J-1/2   
;         Z 
;
regular       = true
width         = 3.0
bins          = 10
;meshData = mesh1.dat
[Material]
;   - homogenous:             if true, ignores the matData argument, and takes in homogenous material data from the following 
;                             input arguments
;   - SigT = val:             specifies the homogenous total macroscopic cross section in the problem in cm^-1
;   - SigS = val              specifies the homogenous scatter macroscopic cross section in the problem in cm^-1
;   - Q    = v                specifies the homogenous source in the problem in cm^-1 sec^-1 
;   - matData = fileName2:    specifies the file to read bin-wise material data from
;         
;         fileName2 must be formatted as a comma seperated value file (whitespace ignored):
;         
;         matDataType1  ,  matDataType2 , matDataType3  , ...   (must include all of Z, Q, SigT, SigS)
;         type1val1     ,  type2val1    , type3val1     , ...   
;         type1val2     ,  type2val2    , type3val2     , ...
;              .                .              .
;              .                .              .
;              .                .              .
;         Z defines the left bin edge of a region or cell
;         Q, SigT and SigS are specified for each region
;
<<<<<<< HEAD
; -------------------------------------------------------------------------------------------------------------------------
width         = 3.0
homogenous    = True
bins          = 300
SigT          = 1.0              
SigS          = 0.99
Q             = 0.0
=======
; --------------------------------------------------------------------------------------------------------------------------------
homogenous    = true
SigT          = 1.0              
SigS          = 0.9999
Q             = 0.2
>>>>>>> e3c239f3
;matData       = data5.csv

[Boundary Conditions]
; ---------------------------------------------------------------------------------------------------------------------------------
; The left and right boundaries are specified. 
;  the options are: reflecting, vacuum, isotropic or monodirectional
;  if the latter two are used, the second option, leftFlux=val1 and rightFlux=val2 specifies the incident fluxes in cm^-2 s^-1
; ---------------------------------------------------------------------------------------------------------------------------------
left      = planar
right     = vacuum
leftFlux  = 100.0
rightFlux = 0.0<|MERGE_RESOLUTION|>--- conflicted
+++ resolved
@@ -1,4 +1,3 @@
-
 ; ---------------------------------------------------------------------------------------------------------------------------------
 ; Directions:
 ; ---------------------------------------------------------------------------------------------------------------------------------
@@ -34,11 +33,11 @@
 ;   - stepMethod = str:       specifies the step method (diamond, implicit, or characteristic)
 ; --------------------------------------------------------------------------------------------------------------------------------
 convergence  = 0.000000001
-quadSetOrder = 4
-DSA          = none
-stepMethod   = implicit
+quadSetOrder = 16
+DSA          = CMFD
+;stepMethod   = implicit
 ;stepMethod   = diamond
-;stepMethod   = characteristic
+stepMethod   = characteristic
 
 
 [Mesh]
@@ -66,7 +65,7 @@
 ;
 regular       = true
 width         = 3.0
-bins          = 10
+bins          = 1000
 ;meshData = mesh1.dat
 [Material]
 ;   - homogenous:             if true, ignores the matData argument, and takes in homogenous material data from the following 
@@ -87,21 +86,11 @@
 ;         Z defines the left bin edge of a region or cell
 ;         Q, SigT and SigS are specified for each region
 ;
-<<<<<<< HEAD
-; -------------------------------------------------------------------------------------------------------------------------
-width         = 3.0
-homogenous    = True
-bins          = 300
-SigT          = 1.0              
-SigS          = 0.99
-Q             = 0.0
-=======
 ; --------------------------------------------------------------------------------------------------------------------------------
 homogenous    = true
 SigT          = 1.0              
 SigS          = 0.9999
 Q             = 0.2
->>>>>>> e3c239f3
 ;matData       = data5.csv
 
 [Boundary Conditions]
@@ -113,4 +102,7 @@
 left      = planar
 right     = vacuum
 leftFlux  = 100.0
-rightFlux = 0.0+rightFlux = 0.0
+
+[Coarse Mesh]
+bins = 10